--- conflicted
+++ resolved
@@ -51,23 +51,15 @@
         private readonly Func<IMediaEncoder> _mediaEncoder;
 
         public ImageProcessor(
-<<<<<<< HEAD
-            ILogger logger,
-=======
             ILoggerFactory loggerFactory,
->>>>>>> 803bf563
             IServerApplicationPaths appPaths,
             IFileSystem fileSystem,
             IImageEncoder imageEncoder,
             Func<ILibraryManager> libraryManager,
             Func<IMediaEncoder> mediaEncoder)
         {
-<<<<<<< HEAD
-            _logger = logger;
             _appPaths = appPaths;
-=======
             _logger = loggerFactory.CreateLogger(nameof(ImageProcessor));
->>>>>>> 803bf563
             _fileSystem = fileSystem;
             _imageEncoder = imageEncoder;
             _libraryManager = libraryManager;
