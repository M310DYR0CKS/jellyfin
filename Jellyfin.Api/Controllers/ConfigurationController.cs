using System.ComponentModel.DataAnnotations;
using System.Net.Mime;
using System.Text.Json;
using System.Threading.Tasks;
using Jellyfin.Api.Attributes;
using Jellyfin.Api.Constants;
using Jellyfin.Api.Models.ConfigurationDtos;
using MediaBrowser.Common.Json;
using MediaBrowser.Controller.Configuration;
using MediaBrowser.Controller.MediaEncoding;
using MediaBrowser.Model.Configuration;
using Microsoft.AspNetCore.Authorization;
using Microsoft.AspNetCore.Http;
using Microsoft.AspNetCore.Mvc;

namespace Jellyfin.Api.Controllers
{
    /// <summary>
    /// Configuration Controller.
    /// </summary>
    [Route("System")]
    [Authorize(Policy = Policies.DefaultAuthorization)]
    public class ConfigurationController : BaseJellyfinApiController
    {
        private readonly IServerConfigurationManager _configurationManager;
        private readonly IMediaEncoder _mediaEncoder;

        private readonly JsonSerializerOptions _serializerOptions = JsonDefaults.GetOptions();

        /// <summary>
        /// Initializes a new instance of the <see cref="ConfigurationController"/> class.
        /// </summary>
        /// <param name="configurationManager">Instance of the <see cref="IServerConfigurationManager"/> interface.</param>
        /// <param name="mediaEncoder">Instance of the <see cref="IMediaEncoder"/> interface.</param>
        public ConfigurationController(
            IServerConfigurationManager configurationManager,
            IMediaEncoder mediaEncoder)
        {
            _configurationManager = configurationManager;
            _mediaEncoder = mediaEncoder;
        }

        /// <summary>
        /// Gets application configuration.
        /// </summary>
        /// <response code="200">Application configuration returned.</response>
        /// <returns>Application configuration.</returns>
        [HttpGet("Configuration")]
        [ProducesResponseType(StatusCodes.Status200OK)]
        public ActionResult<ServerConfiguration> GetConfiguration()
        {
            return _configurationManager.Configuration;
        }

        /// <summary>
        /// Updates application configuration.
        /// </summary>
        /// <param name="configuration">Configuration.</param>
        /// <response code="204">Configuration updated.</response>
        /// <returns>Update status.</returns>
        [HttpPost("Configuration")]
        [Authorize(Policy = Policies.RequiresElevation)]
        [ProducesResponseType(StatusCodes.Status204NoContent)]
        public ActionResult UpdateConfiguration([FromBody, Required] ServerConfiguration configuration)
        {
            _configurationManager.ReplaceConfiguration(configuration);
            return NoContent();
        }

        /// <summary>
        /// Gets a named configuration.
        /// </summary>
        /// <param name="key">Configuration key.</param>
        /// <response code="200">Configuration returned.</response>
        /// <returns>Configuration.</returns>
        [HttpGet("Configuration/{key}")]
        [ProducesResponseType(StatusCodes.Status200OK)]
<<<<<<< HEAD
        [ProducesFile(MediaTypeNames.Application.Json)]
        public ActionResult<object> GetNamedConfiguration([FromRoute] string? key)
=======
        public ActionResult<object> GetNamedConfiguration([FromRoute, Required] string? key)
>>>>>>> 99bbbea9
        {
            return _configurationManager.GetConfiguration(key);
        }

        /// <summary>
        /// Updates named configuration.
        /// </summary>
        /// <param name="key">Configuration key.</param>
        /// <response code="204">Named configuration updated.</response>
        /// <returns>Update status.</returns>
        [HttpPost("Configuration/{key}")]
        [Authorize(Policy = Policies.RequiresElevation)]
        [ProducesResponseType(StatusCodes.Status204NoContent)]
        public async Task<ActionResult> UpdateNamedConfiguration([FromRoute, Required] string? key)
        {
            var configurationType = _configurationManager.GetConfigurationType(key);
            var configuration = await JsonSerializer.DeserializeAsync(Request.Body, configurationType, _serializerOptions).ConfigureAwait(false);
            _configurationManager.SaveConfiguration(key, configuration);
            return NoContent();
        }

        /// <summary>
        /// Gets a default MetadataOptions object.
        /// </summary>
        /// <response code="200">Metadata options returned.</response>
        /// <returns>Default MetadataOptions.</returns>
        [HttpGet("Configuration/MetadataOptions/Default")]
        [Authorize(Policy = Policies.RequiresElevation)]
        [ProducesResponseType(StatusCodes.Status200OK)]
        public ActionResult<MetadataOptions> GetDefaultMetadataOptions()
        {
            return new MetadataOptions();
        }

        /// <summary>
        /// Updates the path to the media encoder.
        /// </summary>
        /// <param name="mediaEncoderPath">Media encoder path form body.</param>
        /// <response code="204">Media encoder path updated.</response>
        /// <returns>Status.</returns>
        [HttpPost("MediaEncoder/Path")]
        [Authorize(Policy = Policies.FirstTimeSetupOrElevated)]
        [ProducesResponseType(StatusCodes.Status204NoContent)]
        public ActionResult UpdateMediaEncoderPath([FromBody, Required] MediaEncoderPathDto mediaEncoderPath)
        {
            _mediaEncoder.UpdateEncoderPath(mediaEncoderPath.Path, mediaEncoderPath.PathType);
            return NoContent();
        }
    }
}<|MERGE_RESOLUTION|>--- conflicted
+++ resolved
@@ -75,12 +75,8 @@
         /// <returns>Configuration.</returns>
         [HttpGet("Configuration/{key}")]
         [ProducesResponseType(StatusCodes.Status200OK)]
-<<<<<<< HEAD
         [ProducesFile(MediaTypeNames.Application.Json)]
-        public ActionResult<object> GetNamedConfiguration([FromRoute] string? key)
-=======
         public ActionResult<object> GetNamedConfiguration([FromRoute, Required] string? key)
->>>>>>> 99bbbea9
         {
             return _configurationManager.GetConfiguration(key);
         }
