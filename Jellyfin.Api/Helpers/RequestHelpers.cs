﻿using System;
using System.Collections.Generic;
using System.Linq;
using System.Threading.Tasks;
using Jellyfin.Data.Entities;
using Jellyfin.Data.Enums;
using MediaBrowser.Common.Extensions;
using MediaBrowser.Controller.Dto;
using MediaBrowser.Controller.Entities;
using MediaBrowser.Controller.Net;
using MediaBrowser.Controller.Session;
using MediaBrowser.Model.Dto;
using MediaBrowser.Model.Querying;
using Microsoft.AspNetCore.Http;

namespace Jellyfin.Api.Helpers
{
    /// <summary>
    /// Request Extensions.
    /// </summary>
    public static class RequestHelpers
    {
        /// <summary>
        /// Get Order By.
        /// </summary>
        /// <param name="sortBy">Sort By. Comma delimited string.</param>
        /// <param name="requestedSortOrder">Sort Order. Comma delimited string.</param>
        /// <returns>Order By.</returns>
        public static (string, SortOrder)[] GetOrderBy(IReadOnlyList<string> sortBy, IReadOnlyList<SortOrder> requestedSortOrder)
        {
            if (sortBy.Count == 0)
            {
                return Array.Empty<ValueTuple<string, SortOrder>>();
            }

            var result = new (string, SortOrder)[sortBy.Count];
            var i = 0;
            // Add elements which have a SortOrder specified
            for (; i < requestedSortOrder.Count; i++)
            {
                result[i] = (sortBy[i], requestedSortOrder[i]);
            }

            // Add remaining elements with the first specified SortOrder
            // or the default one if no SortOrders are specified
            var order = requestedSortOrder.Count > 0 ? requestedSortOrder[0] : SortOrder.Ascending;
            for (; i < sortBy.Count; i++)
            {
                result[i] = (sortBy[i], order);
            }

            return result;
        }

        /// <summary>
        /// Checks if the user can update an entry.
        /// </summary>
        /// <param name="authContext">Instance of the <see cref="IAuthorizationContext"/> interface.</param>
        /// <param name="requestContext">The <see cref="HttpRequest"/>.</param>
        /// <param name="userId">The user id.</param>
        /// <param name="restrictUserPreferences">Whether to restrict the user preferences.</param>
        /// <returns>A <see cref="bool"/> whether the user can update the entry.</returns>
        internal static bool AssertCanUpdateUser(IAuthorizationContext authContext, HttpRequest requestContext, Guid userId, bool restrictUserPreferences)
        {
            var auth = authContext.GetAuthorizationInfo(requestContext);

            var authenticatedUser = auth.User;

            // If they're going to update the record of another user, they must be an administrator
            if ((!userId.Equals(auth.UserId) && !authenticatedUser.HasPermission(PermissionKind.IsAdministrator))
                || (restrictUserPreferences && !authenticatedUser.EnableUserPreferenceAccess))
            {
                return false;
            }

            return true;
        }

        internal static async Task<SessionInfo> GetSession(ISessionManager sessionManager, IAuthorizationContext authContext, HttpRequest request)
        {
            var authorization = authContext.GetAuthorizationInfo(request);
            var user = authorization.User;
            var session = await sessionManager.LogSessionActivity(
                authorization.Client,
                authorization.Version,
                authorization.DeviceId,
                authorization.Device,
<<<<<<< HEAD
                request.HttpContext.GetNormalizedRemoteIp(),
                user).ConfigureAwait(false);
=======
                request.HttpContext.GetNormalizedRemoteIp().ToString(),
                user);
>>>>>>> 88a7875a

            if (session == null)
            {
                throw new ArgumentException("Session not found.");
            }

            return session;
        }

        internal static async Task<string> GetSessionId(ISessionManager sessionManager, IAuthorizationContext authContext, HttpRequest request)
        {
            var session = await GetSession(sessionManager, authContext, request).ConfigureAwait(false);

            return session.Id;
        }

        internal static QueryResult<BaseItemDto> CreateQueryResult(
            QueryResult<(BaseItem, ItemCounts)> result,
            DtoOptions dtoOptions,
            IDtoService dtoService,
            bool includeItemTypes,
            User? user)
        {
            var dtos = result.Items.Select(i =>
            {
                var (baseItem, counts) = i;
                var dto = dtoService.GetItemByNameDto(baseItem, dtoOptions, null, user);

                if (includeItemTypes)
                {
                    dto.ChildCount = counts.ItemCount;
                    dto.ProgramCount = counts.ProgramCount;
                    dto.SeriesCount = counts.SeriesCount;
                    dto.EpisodeCount = counts.EpisodeCount;
                    dto.MovieCount = counts.MovieCount;
                    dto.TrailerCount = counts.TrailerCount;
                    dto.AlbumCount = counts.AlbumCount;
                    dto.SongCount = counts.SongCount;
                    dto.ArtistCount = counts.ArtistCount;
                }

                return dto;
            });

            return new QueryResult<BaseItemDto>
            {
                Items = dtos.ToArray(),
                TotalRecordCount = result.TotalRecordCount
            };
        }

        internal static string[] GetItemTypeStrings(IReadOnlyList<BaseItemKind> itemKinds)
        {
            if (itemKinds.Count == 0)
            {
                return Array.Empty<string>();
            }

            var itemTypes = new string[itemKinds.Count];
            for (var i = 0; i < itemKinds.Count; i++)
            {
                itemTypes[i] = itemKinds[i].ToString();
            }

            return itemTypes;
        }
    }
}<|MERGE_RESOLUTION|>--- conflicted
+++ resolved
@@ -85,13 +85,8 @@
                 authorization.Version,
                 authorization.DeviceId,
                 authorization.Device,
-<<<<<<< HEAD
-                request.HttpContext.GetNormalizedRemoteIp(),
+                request.HttpContext.GetNormalizedRemoteIp().ToString(),
                 user).ConfigureAwait(false);
-=======
-                request.HttpContext.GetNormalizedRemoteIp().ToString(),
-                user);
->>>>>>> 88a7875a
 
             if (session == null)
             {
