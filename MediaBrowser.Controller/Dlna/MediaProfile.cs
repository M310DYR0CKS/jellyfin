﻿using System.Collections.Generic;
using System.Linq;
using System.Xml.Serialization;

namespace MediaBrowser.Controller.Dlna
{
    public class MediaProfile
    {
        [XmlAttribute("container")]
        public string Container { get; set; }

        [XmlAttribute("audioCodec")]
        public string AudioCodec { get; set; }

        [XmlAttribute("videoCodec")]
        public string VideoCodec { get; set; }

        [XmlAttribute("type")]
        public DlnaProfileType Type { get; set; }

        [XmlAttribute("orgPn")]
        public string OrgPn { get; set; }

        [XmlAttribute("mimeType")]
        public string MimeType { get; set; }

        public ProfileCondition[] Conditions { get; set; }

        public MediaProfile()
        {
            Conditions = new ProfileCondition[] {};
        }
<<<<<<< HEAD
=======

        public List<string> GetContainers()
        {
            return (Container ?? string.Empty).Split(',').Where(i => !string.IsNullOrWhiteSpace(i)).ToList();
        }
>>>>>>> 5e5b1f18
        
        public List<string> GetAudioCodecs()
        {
            return (AudioCodec ?? string.Empty).Split(',').Where(i => !string.IsNullOrWhiteSpace(i)).ToList();
        }

        public List<string> GetVideoCodecs()
        {
            return (VideoCodec ?? string.Empty).Split(',').Where(i => !string.IsNullOrWhiteSpace(i)).ToList();
        }
    }
}<|MERGE_RESOLUTION|>--- conflicted
+++ resolved
@@ -30,14 +30,11 @@
         {
             Conditions = new ProfileCondition[] {};
         }
-<<<<<<< HEAD
-=======
 
         public List<string> GetContainers()
         {
             return (Container ?? string.Empty).Split(',').Where(i => !string.IsNullOrWhiteSpace(i)).ToList();
         }
->>>>>>> 5e5b1f18
         
         public List<string> GetAudioCodecs()
         {
