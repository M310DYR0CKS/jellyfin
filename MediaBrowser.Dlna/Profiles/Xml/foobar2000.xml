<?xml version="1.0"?>
<Profile xmlns:xsi="http://www.w3.org/2001/XMLSchema-instance" xmlns:xsd="http://www.w3.org/2001/XMLSchema">
  <Name>foobar2000</Name>
  <Identification>
    <FriendlyName>foobar</FriendlyName>
    <Headers>
      <HttpHeaderInfo name="User-Agent" value="foobar" match="Substring" />
    </Headers>
  </Identification>
  <FriendlyName>Media Browser</FriendlyName>
  <Manufacturer>Media Browser</Manufacturer>
  <ManufacturerUrl>http://mediabrowser3.com/</ManufacturerUrl>
  <ModelName>Media Browser</ModelName>
  <ModelDescription>Media Browser</ModelDescription>
  <ModelNumber>Media Browser</ModelNumber>
  <ModelUrl>http://mediabrowser3.com/</ModelUrl>
  <IgnoreTranscodeByteRangeRequests>false</IgnoreTranscodeByteRangeRequests>
  <EnableAlbumArtInDidl>false</EnableAlbumArtInDidl>
  <SupportedMediaTypes>Audio</SupportedMediaTypes>
  <ProtocolInfo>DLNA</ProtocolInfo>
  <TimelineOffsetSeconds>0</TimelineOffsetSeconds>
  <RequiresPlainVideoItems>false</RequiresPlainVideoItems>
  <RequiresPlainFolders>false</RequiresPlainFolders>
  <DirectPlayProfiles>
    <DirectPlayProfile container="mp3,wma" type="Audio" />
    <DirectPlayProfile container="avi,mp4" type="Video" />
  </DirectPlayProfiles>
  <TranscodingProfiles>
    <TranscodingProfile container="mp3" type="Audio" audioCodec="mp3" estimateContentLength="false" enableMpegtsM2TsMode="false" transcodeSeekInfo="Auto">
      <Settings />
    </TranscodingProfile>
    <TranscodingProfile container="ts" type="Video" videoCodec="h264" audioCodec="aac" estimateContentLength="false" enableMpegtsM2TsMode="false" transcodeSeekInfo="Auto">
      <Settings>
        <TranscodingSetting name="VideoProfile" value="baseline" />
      </Settings>
    </TranscodingProfile>
  </TranscodingProfiles>
  <ContainerProfiles />
<<<<<<< HEAD
=======
  <CodecProfiles />
>>>>>>> 5e5b1f18
  <MediaProfiles />
</Profile><|MERGE_RESOLUTION|>--- conflicted
+++ resolved
@@ -36,9 +36,6 @@
     </TranscodingProfile>
   </TranscodingProfiles>
   <ContainerProfiles />
-<<<<<<< HEAD
-=======
   <CodecProfiles />
->>>>>>> 5e5b1f18
   <MediaProfiles />
 </Profile>